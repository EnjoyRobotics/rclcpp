--- conflicted
+++ resolved
@@ -124,18 +124,6 @@
 // is updated.
 TYPED_TEST_SUITE(TestExecutors, ExecutorTypes, ExecutorTypeNames);
 
-<<<<<<< HEAD
-=======
-// StaticSingleThreadedExecutor is not included in these tests for now, due to:
-// https://github.com/ros2/rclcpp/issues/1219
-using StandardExecutors =
-  ::testing::Types<
-  rclcpp::executors::SingleThreadedExecutor,
-  rclcpp::executors::MultiThreadedExecutor,
-  rclcpp::experimental::executors::EventsExecutor>;
-TYPED_TEST_SUITE(TestExecutorsStable, StandardExecutors, ExecutorTypeNames);
-
->>>>>>> a7048e11
 // Make sure that executors detach from nodes when destructing
 TYPED_TEST(TestExecutors, detachOnDestruction)
 {
@@ -159,14 +147,7 @@
 }
 
 // Make sure that the executor can automatically remove expired nodes correctly
-<<<<<<< HEAD
 TYPED_TEST(TestExecutors, addTemporaryNode) {
-=======
-// Currently fails for StaticSingleThreadedExecutor so it is being skipped, see:
-// https://github.com/ros2/rclcpp/issues/1231
-TYPED_TEST(TestExecutorsStable, addTemporaryNode)
-{
->>>>>>> a7048e11
   using ExecutorType = TypeParam;
   // rmw_connextdds doesn't support events-executor
   if (
